--- conflicted
+++ resolved
@@ -28,11 +28,8 @@
   "orjson~=3.10.18",
   "pillow~=11.2.1",
   "pydantic>=2.11.5",
-<<<<<<< HEAD
+  "nx-cugraph-cu12~=25.4.0",
   "webcolors>=24.11.1",
-=======
-  "nx-cugraph-cu12~=25.4.0",
->>>>>>> 9696b398
 ]
 
 [tool.uv]
